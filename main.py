--- conflicted
+++ resolved
@@ -25,16 +25,9 @@
         self.view = MicroscopeView()
         self.setCentralWidget(self.view)
         self.serial_connection = None
-<<<<<<< HEAD
-        self.serial_dialog = SerialScannerDialog(self)
-        self.serial_dialog.connected.connect(self.on_serial_connected)
-        self.serial_dialog.disconnected.connect(self.on_serial_disconnected)
-        self.joystick_window: JoystickWindow | None = None
-=======
         self.serial_dialog: SerialScannerDialog | None = None
         self.serial_port_name: str | None = None
         self.serial_baud_rate: int | None = None
->>>>>>> 57e2fc72
 
         self.grabber = Grabber()
         self.thread = QThread()
