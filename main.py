"""Application entry point for the probe station GUI."""

from __future__ import annotations

import sys

from PySide6.QtCore import QThread
from PySide6.QtGui import QAction
from PySide6.QtWidgets import QApplication, QMainWindow

from probe_station_gui import Grabber, MicroscopeView, SerialScannerDialog


class Main(QMainWindow):
    """Main application window wiring the camera view and serial dialog."""

    def __init__(self) -> None:
        super().__init__()
        self.setWindowTitle("Microscope control")
        self.view = MicroscopeView()
        self.setCentralWidget(self.view)
        self.serial_connection = None
        self.serial_dialog: SerialScannerDialog | None = None
        self.serial_port_name: str | None = None
        self.serial_baud_rate: int | None = None

        self.grabber = Grabber()
        self.thread = QThread()
        self.grabber.moveToThread(self.thread)
        self.thread.started.connect(self.grabber.start)
        self.view.clicked.connect(self.on_click)
        self.grabber.frame_ready.connect(self.view.set_frame)
        self.grabber.error.connect(self.on_error)
        self.thread.start()

        tools_menu = self.menuBar().addMenu("Tools")
        serial_action = QAction("Serial Scanner", self)
        serial_action.triggered.connect(self.open_serial_scanner)
        tools_menu.addAction(serial_action)

    def on_click(self, dx: float, dy: float) -> None:
        print(f"Click Δx={dx:.1f}px  Δy={dy:.1f}px")
        # later you’ll add coordinate conversion and G-code sending here

    def on_error(self, message: str) -> None:
        print("Camera error:", message)

    def open_serial_scanner(self) -> None:
<<<<<<< HEAD
        if self.serial_dialog is None:
            self.serial_dialog = SerialScannerDialog(self)
            self.serial_dialog.connected.connect(self.on_serial_connected)

        if self.serial_dialog is not None:
            self.serial_dialog.populate_ports()
            is_connected = (
                self.serial_connection is not None and self.serial_connection.is_open
            )
            self.serial_dialog.set_connection(
                self.serial_connection,
                port_name=self.serial_port_name,
                baud_rate=self.serial_baud_rate,
                connected=is_connected,
            )
        self.serial_dialog.exec()
=======
        dialog = SerialScannerDialog(self)
        dialog.connected.connect(self.on_serial_connected)
        dialog.disconnected.connect(self.on_serial_disconnected)
        dialog.exec()
>>>>>>> 809bf837

    def on_serial_connected(self, serial_port) -> None:
        if self.serial_connection and self.serial_connection.is_open:
            self.serial_connection.close()
        self.serial_connection = serial_port
        self.serial_port_name = serial_port.port
        try:
            baud_rate = int(serial_port.baudrate)
        except TypeError:
            baud_rate = int(float(serial_port.baudrate))
        self.serial_baud_rate = baud_rate
        print(
            f"Serial connected: {self.serial_connection.port} @ {self.serial_connection.baudrate} baud"
        )
<<<<<<< HEAD
        if self.serial_dialog is not None:
            self.serial_dialog.set_connection(
                self.serial_connection,
                port_name=self.serial_port_name,
                baud_rate=self.serial_baud_rate,
                connected=True,
            )
=======

    def on_serial_disconnected(self) -> None:
        if self.serial_connection and self.serial_connection.is_open:
            self.serial_connection.close()
        self.serial_connection = None
        print("Serial disconnected")
>>>>>>> 809bf837

    def closeEvent(self, event) -> None:  # type: ignore[override]
        self.grabber.stop()
        self.thread.quit()
        self.thread.wait()
        if self.serial_connection and self.serial_connection.is_open:
            self.serial_connection.close()
<<<<<<< HEAD
        if self.serial_dialog is not None:
            self.serial_dialog.set_connection(
                None,
                port_name=self.serial_port_name,
                baud_rate=self.serial_baud_rate,
                connected=False,
            )
=======
>>>>>>> 809bf837
        event.accept()


def main() -> int:
    app = QApplication(sys.argv)
    window = Main()
    window.show()
    return app.exec()


if __name__ == "__main__":
    sys.exit(main())<|MERGE_RESOLUTION|>--- conflicted
+++ resolved
@@ -46,29 +46,10 @@
         print("Camera error:", message)
 
     def open_serial_scanner(self) -> None:
-<<<<<<< HEAD
-        if self.serial_dialog is None:
-            self.serial_dialog = SerialScannerDialog(self)
-            self.serial_dialog.connected.connect(self.on_serial_connected)
-
-        if self.serial_dialog is not None:
-            self.serial_dialog.populate_ports()
-            is_connected = (
-                self.serial_connection is not None and self.serial_connection.is_open
-            )
-            self.serial_dialog.set_connection(
-                self.serial_connection,
-                port_name=self.serial_port_name,
-                baud_rate=self.serial_baud_rate,
-                connected=is_connected,
-            )
-        self.serial_dialog.exec()
-=======
         dialog = SerialScannerDialog(self)
         dialog.connected.connect(self.on_serial_connected)
         dialog.disconnected.connect(self.on_serial_disconnected)
         dialog.exec()
->>>>>>> 809bf837
 
     def on_serial_connected(self, serial_port) -> None:
         if self.serial_connection and self.serial_connection.is_open:
@@ -83,22 +64,12 @@
         print(
             f"Serial connected: {self.serial_connection.port} @ {self.serial_connection.baudrate} baud"
         )
-<<<<<<< HEAD
-        if self.serial_dialog is not None:
-            self.serial_dialog.set_connection(
-                self.serial_connection,
-                port_name=self.serial_port_name,
-                baud_rate=self.serial_baud_rate,
-                connected=True,
-            )
-=======
 
     def on_serial_disconnected(self) -> None:
         if self.serial_connection and self.serial_connection.is_open:
             self.serial_connection.close()
         self.serial_connection = None
         print("Serial disconnected")
->>>>>>> 809bf837
 
     def closeEvent(self, event) -> None:  # type: ignore[override]
         self.grabber.stop()
@@ -106,16 +77,6 @@
         self.thread.wait()
         if self.serial_connection and self.serial_connection.is_open:
             self.serial_connection.close()
-<<<<<<< HEAD
-        if self.serial_dialog is not None:
-            self.serial_dialog.set_connection(
-                None,
-                port_name=self.serial_port_name,
-                baud_rate=self.serial_baud_rate,
-                connected=False,
-            )
-=======
->>>>>>> 809bf837
         event.accept()
 
 
